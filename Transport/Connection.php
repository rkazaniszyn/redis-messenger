--- conflicted
+++ resolved
@@ -205,23 +205,12 @@
         }
 
         if (isset($parsedUrl['host'])) {
-<<<<<<< HEAD
-            $pass = '' !== ($parsedUrl['pass'] ?? '') ? $parsedUrl['pass'] : null;
-            $user = '' !== ($parsedUrl['user'] ?? '') ? $parsedUrl['user'] : null;
+            $pass = '' !== ($parsedUrl['pass'] ?? '') ? urldecode($parsedUrl['pass']) : null;
+            $user = '' !== ($parsedUrl['user'] ?? '') ? urldecode($parsedUrl['user']) : null;
             $options['host'] = $parsedUrl['host'] ?? $options['host'];
             $options['port'] = $parsedUrl['port'] ?? $options['port'];
             // See: https://github.com/phpredis/phpredis/#auth
             $options['auth'] = $options['auth'] ?? (null !== $pass && null !== $user ? [$user, $pass] : ($pass ?? $user));
-=======
-            $pass = '' !== ($parsedUrl['pass'] ?? '') ? urldecode($parsedUrl['pass']) : null;
-            $user = '' !== ($parsedUrl['user'] ?? '') ? urldecode($parsedUrl['user']) : null;
-            $connectionCredentials = [
-                'host' => $parsedUrl['host'] ?? '127.0.0.1',
-                'port' => $parsedUrl['port'] ?? 6379,
-                // See: https://github.com/phpredis/phpredis/#auth
-                'auth' => $redisOptions['auth'] ?? (null !== $pass && null !== $user ? [$user, $pass] : ($pass ?? $user)),
-            ];
->>>>>>> b45abd4a
 
             $pathParts = explode('/', rtrim($parsedUrl['path'] ?? '', '/'));
             $options['stream'] = $pathParts[1] ?? $options['stream'];
