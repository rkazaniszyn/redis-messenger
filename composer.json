--- conflicted
+++ resolved
@@ -30,9 +30,5 @@
         ]
     },
     "minimum-stability": "dev",
-<<<<<<< HEAD
-    "version": "5.2-dev"
-=======
-    "version": "5.1.x-dev"
->>>>>>> b7049be2
+    "version": "5.2.x-dev"
 }